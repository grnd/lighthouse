--- conflicted
+++ resolved
@@ -75,15 +75,9 @@
   config: 'lighthouse-core/config/perf-config.js',
   batch: 'perf-metric',
 }, {
-<<<<<<< HEAD
-  id: 'ttci',
-  expectations: 'tricky-ttci/expectations.js',
-  config: 'lighthouse-core/config/perf-config.js',
-=======
   id: 'tti',
   expectations: 'tricky-tti/expectations.js',
-  config: 'lighthouse-core/config/default-config.js',
->>>>>>> 756ee632
+  config: 'lighthouse-core/config/perf-config.js',
   batch: 'parallel-second',
 }];
 
