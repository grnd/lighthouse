--- conflicted
+++ resolved
@@ -122,31 +122,19 @@
    * @param {!Artifacts} artifacts
    * @return {!AuditResult}
    */
-<<<<<<< HEAD
   static audit(artifacts, context) {
     const trace = artifacts.traces[UsesRelPreloadAudit.DEFAULT_PASS];
     const devtoolsLog = artifacts.devtoolsLogs[UsesRelPreloadAudit.DEFAULT_PASS];
+    const URL = artifacts.URL;
     const simulatorOptions = {trace, devtoolsLog, settings: context.settings};
 
     return Promise.all([
       // TODO(phulce): eliminate dependency on CRC
-      artifacts.requestCriticalRequestChains(devtoolsLog),
-      artifacts.requestMainResource(devtoolsLog),
+      artifacts.requestCriticalRequestChains({devtoolsLog, URL}),
+      artifacts.requestMainResource({devtoolsLog, URL}),
       artifacts.requestPageDependencyGraph({trace, devtoolsLog}),
       artifacts.requestLoadSimulator(simulatorOptions),
     ]).then(([critChains, mainResource, graph, simulator]) => {
-=======
-  static audit(artifacts) {
-    const devtoolsLog = artifacts.devtoolsLogs[UsesRelPreloadAudit.DEFAULT_PASS];
-    const URL = artifacts.URL;
-
-    return Promise.all([
-      artifacts.requestCriticalRequestChains({devtoolsLog, URL}),
-      artifacts.requestMainResource({devtoolsLog, URL}),
-    ]).then(([critChains, mainResource]) => {
-      const results = [];
-      let maxWasted = 0;
->>>>>>> e61a34d8
       // get all critical requests 2 + mainResourceIndex levels deep
       const mainResourceIndex = mainResource.redirects ? mainResource.redirects.length : 0;
 
